--- conflicted
+++ resolved
@@ -327,17 +327,8 @@
     print top.bem_component
     print top.driver
 
-<<<<<<< HEAD
-=======
-    # for j in range(n_elems):
-    #   top.b.chord[j] = chord[j]
-    #   top.b.theta[j] = theta[j]
-
-    # top.driver.workflow.add('b')
-    # top.run()
     if top.driver.error_code != 0:
         print "error code: ",top.driver.error_code, "error message: ", top.driver.error_messages[top.driver.error_code]
->>>>>>> 0c519108
     print
     print "power: ", top.power
     print "theta: ", top.bem_component.theta
